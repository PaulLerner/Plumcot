--- conflicted
+++ resolved
@@ -796,7 +796,10 @@
     # encode target text: (batch_size, max_length)
     target_ids, tgt_key_padding_mask = batch_encode_plus(tokenizer, target_batch,
                                                          mask=mask, is_pretokenized=False)
-<<<<<<< HEAD
+
+    # fix tgt_key_padding_mask for previously padded targets
+    tgt_key_padding_mask[target_ids==tokenizer.pad_token_id] = tokenizer.pad_token_id
+
     # convert targets to relative targets: (batch_size, max_length, max_length)
     relative_targets = zeros(target_ids.shape + (max_length,))
     for i, (input_id, target_id) in enumerate(zip(input_ids, target_ids)):
@@ -805,13 +808,6 @@
             relative_targets[i, j, where] = 1.
 
     return input_ids, relative_targets, audio_similarity, src_key_padding_mask, tgt_key_padding_mask
-=======
-
-    # fix tgt_key_padding_mask for previously padded targets
-    tgt_key_padding_mask[target_ids==tokenizer.pad_token_id] = tokenizer.pad_token_id
-
-    return input_ids, target_ids, audio_similarity, src_key_padding_mask, tgt_key_padding_mask
->>>>>>> a52bd757
 
 
 def load_config(parent_path):
