#!/usr/bin/env python
# encoding: utf-8

from typing import List

import numpy as np

from transformers import BertModel
from torch.nn import TransformerDecoder, TransformerDecoderLayer, Module, Linear, \
    Sigmoid, LayerNorm, Embedding
from torch import Tensor, arange


def total_params(module):
    """Beware to freeze the relevant parameters before computing this."""
    trainable, total = 0, 0
    for param in module.parameters():
        size = np.prod(param.size())
        total += size
        if param.requires_grad:
            trainable += size
    return trainable, total


class SidNet(Module):
    """Named-Speaker Identification Network

    Identifies named-speakers in dialogues using Self-attention:
    Embeds input text using BERT (TODO make it more generic)
    then identifies speakers using either:
    - a simple linear decoder
    - a multimodal Transformer decoder (taking embedded audio and text as input)

    Note that it's important that the target name is as written in the input text.

    Parameters
    ----------
    bert: `str`, optional
        Model name or path, see BertTokenizer.from_pretrained
        Defaults to 'bert-base-cased'.
    out_size: `int`, optional
        Output size of the model.
        Defaults to 256.
    num_layers: `int`, optional
        The number of sub-decoder-layers in the decoder.
        If set to 0 then Bert output is fed directly to the Linear layer.
        Defaults to 6
    nhead: `int`, optional
        The number of heads in each decoder layer.
        Defaults to 8
    dim_feedforward: `int`, optional
        The dimension of the feedforward network model (FFN) in each decoder layer.
        Defaults to 2048
    dropout: `float`, optional
        The dropout rate in-between each block (attn or FFN) of each decoder layer
        Defaults to 0.1
    activation: `str`, optional
        The activation function of intermediate layer of the FFN: 'relu' or 'gelu'
         Defaults to 'relu'
<<<<<<< HEAD
    audio_dim: `int`, optional
        Dimension of the audio embeddings.
        Defaults to 512.
=======
    tie_weights: `bool`, optional
        Tie position-embedding and classification layer weights.
        Defaults to False
>>>>>>> 351b3f32

    References
    ----------
    TODO
    """

    def __init__(self, bert='bert-base-cased', out_size=256, num_layers=6, nhead=8,
<<<<<<< HEAD
                 dim_feedforward=2048, dropout=0.1, activation='relu', audio_dim=512):
=======
                 dim_feedforward=2048, dropout=0.1, activation='relu', tie_weights=False):
>>>>>>> 351b3f32

        super().__init__()
        self.bert = BertModel.from_pretrained(bert)
        self.hidden_size = self.bert.config.hidden_size
        self.out_size = out_size
        self.audio_dim = audio_dim
        self.decoder_num_layers = num_layers
        # 0 decoder layers (=) feed BERT output directly to self.linear
        if self.decoder_num_layers == 0:
            self.decoder = None
        # else init decoder as usual
        else:
            self.position_ids = None
            self.position_embeddings = Embedding(self.out_size, self.hidden_size)
            # linear layer so that audio and text embeddings have the same dimension
            self.resize_audio = Linear(self.audio_dim, self.hidden_size)
            # init decoder_layer with the parameters
            decoder_layer = TransformerDecoderLayer(self.hidden_size, nhead,
                                                    dim_feedforward,
                                                    dropout, activation)
            decoder_norm = LayerNorm(self.hidden_size)
            # init decoder with decoder_layer
            self.decoder = TransformerDecoder(decoder_layer, self.decoder_num_layers,
                                              decoder_norm)

<<<<<<< HEAD
        # handle classification layer
        self.linear = Linear(self.hidden_size, self.out_size)
=======
        # handle classification layer and weight-tying
        self.linear = Linear(self.hidden_size, self.out_size, bias=not tie_weights)
        if tie_weights:
            self.linear.weight = self.bert.embeddings.position_embeddings.weight
>>>>>>> 351b3f32

        self.activation = Sigmoid()

    def freeze(self, names: List[str]):
        """Freeze parts of the model

        Shamelessly stolen from pyannote.audio.train.model

        Parameters
        ----------
        names : list of string
            Names of modules to freeze.
        """
        for name, module in self.named_modules():
            if name in names:
                for parameter in module.parameters(recurse=True):
                    parameter.requires_grad = False

    def __str__(self):
        """Stringify model architecture along with trainable and total # of parameters"""
        lines = []
        for name, module in self.named_modules():
            if name == "":
                name = 'model'
                indent = ''
            else:
                indent = '    ' * (name.count('.') + 1)
                name = name.split('.')[-1]
            trainable, total = total_params(module)
            extra_repr = f': {module.extra_repr()}' if module.extra_repr() else ''
            lines.append(f'{indent}{name} ({module.__class__.__name__}{extra_repr}) -> '
                         f'{trainable:,d} trainable parameters ({total:,d} total)')
        return '\n'.join(lines)

    def forward(self, input_ids, audio=None, src_key_padding_mask=None, audio_mask=None):
        """Apply model

        Parameters
        ----------
        input_ids: Tensor
            (batch_size, max_length). Encoded input tokens using BertTokenizer
        audio: Tensor, optional
            (batch_size, max_length, audio_dim). audio embeddings of words, aligned with target_ids.
            Defaults to None.
        src_key_padding_mask: Tensor, optional
            (batch_size, max_length). Used to mask input_ids.
            Defaults to None (no masking).
        audio_mask: Tensor, optional
            (batch_size, max_length). Used to mask audio.
            Defaults to None (no masking).

        Returns
        -------
        output: Tensor
            (batch_size, sequence_length, out_size)
            Model's scores after Sigmoid
        """
        # pass input text trough bert
        hidden_states = self.bert(input_ids, src_key_padding_mask)[0]

        # reshape BertModel output like (sequence_length, batch_size, hidden_size)
        # to fit torch.nn.Transformer
        hidden_states = hidden_states.transpose(0, 1)

        # attend text with audio
        if self.decoder is not None:
            if audio is None:
                raise ValueError(f"Expected 'audio' to be a Tensor of embeddings but got '{audio}'. "
                                 f"See documentation below:\n{self.__doc__}")
            audio = self.resize_audio(audio)
            if self.position_ids is None or self.position_ids.shape != input_ids.shape:
                self.position_ids = arange(input_ids.shape[1], device=input_ids.device).unsqueeze(0).expand(input_ids.shape)
            # sum audio embeddings with position embeddings
            audio += self.position_embeddings(self.position_ids)
            audio = audio.transpose(0, 1)
            output = self.decoder(audio, hidden_states, tgt_key_padding_mask=audio_mask)
        else:
            output = hidden_states

        output = self.linear(output)

        # reshape output like (batch_size, sequence_length, out_size)
        output = output.transpose(0, 1)

        # activate with Sigmoid
        output = self.activation(output)
        return output
<|MERGE_RESOLUTION|>--- conflicted
+++ resolved
@@ -57,15 +57,12 @@
     activation: `str`, optional
         The activation function of intermediate layer of the FFN: 'relu' or 'gelu'
          Defaults to 'relu'
-<<<<<<< HEAD
     audio_dim: `int`, optional
         Dimension of the audio embeddings.
         Defaults to 512.
-=======
     tie_weights: `bool`, optional
         Tie position-embedding and classification layer weights.
         Defaults to False
->>>>>>> 351b3f32
 
     References
     ----------
@@ -73,11 +70,7 @@
     """
 
     def __init__(self, bert='bert-base-cased', out_size=256, num_layers=6, nhead=8,
-<<<<<<< HEAD
-                 dim_feedforward=2048, dropout=0.1, activation='relu', audio_dim=512):
-=======
-                 dim_feedforward=2048, dropout=0.1, activation='relu', tie_weights=False):
->>>>>>> 351b3f32
+                 dim_feedforward=2048, dropout=0.1, activation='relu', audio_dim=512, tie_weights=False):
 
         super().__init__()
         self.bert = BertModel.from_pretrained(bert)
@@ -103,15 +96,10 @@
             self.decoder = TransformerDecoder(decoder_layer, self.decoder_num_layers,
                                               decoder_norm)
 
-<<<<<<< HEAD
-        # handle classification layer
-        self.linear = Linear(self.hidden_size, self.out_size)
-=======
         # handle classification layer and weight-tying
         self.linear = Linear(self.hidden_size, self.out_size, bias=not tie_weights)
         if tie_weights:
             self.linear.weight = self.bert.embeddings.position_embeddings.weight
->>>>>>> 351b3f32
 
         self.activation = Sigmoid()
 
